use curv::arithmetic::Converter;
// use std::net::IpAddr;

use tokio::io;
use tokio::prelude::*;
use tokio::task;

use p2p::{Message, MsgProcess, Node, NodeHandle, PeerID, ProcessMessage};

use class_group::primitives::cl_dl_public_setup::{CLGroup, SK};
use curv::cryptographic_primitives::hashing::hash_sha256::HSha256;
use curv::cryptographic_primitives::hashing::traits::Hash;
use curv::elliptic::curves::secp256_k1::FE;
use curv::elliptic::curves::traits::*;
use curv::BigInt;
use multi_party_ecdsa::protocols::two_party::message::TwoPartyMsg;
use multi_party_ecdsa::protocols::two_party::party_one;
use multi_party_ecdsa::protocols::two_party::party_two;
use multi_party_ecdsa::utilities::class::update_class_group_by_p;
use multi_party_ecdsa::utilities::promise_sigma::PromiseState;
use serde::Deserialize;
use std::path::Path;
use std::{env, fs};

#[derive(Debug, Deserialize)]
struct JsonConfig {
    pub infos: Vec<PeerInfo>,
    pub message: String, // message to sign
}

#[derive(Debug, Deserialize, Clone)]
pub struct MyInfo {
    pub index: usize,
    pub ip: String,
    pub port: u16,
}
impl MyInfo {
    pub fn new(index: usize, ip: String, port: u16) -> Self {
        Self { index, ip, port }
    }
}

#[derive(Debug, Deserialize, Clone)]
pub struct PeerInfo {
    pub index: usize,
    pub address: String,
}
impl PeerInfo {
    pub fn new(index: usize, address: String) -> Self {
        Self { index, address }
    }
}
#[derive(Debug, Deserialize, Clone)]
pub struct JsonConfigInternal {
    pub my_info: MyInfo,
    pub peer_info: PeerInfo,
    pub message: String,
}

impl JsonConfigInternal {
    pub fn init_with(party_id: usize, json_config_file: String) -> Self {
        let file_path = Path::new(&json_config_file);
        let json_str = fs::read_to_string(file_path).unwrap();
        let json_config: JsonConfig =
            serde_json::from_str(&json_str).expect("JSON was not well-formatted");

        let index_ = party_id;
        let mut ip_: String = String::new();
        let mut port_: u16 = 8888;
        let mut peers_info_: PeerInfo = PeerInfo::new(0, " ".to_string());
        for info in json_config.infos.iter() {
            if info.index == index_ {
                let s = info.address.clone();
                let vs: Vec<&str> = s.splitn(2, ":").collect();
                ip_ = vs[0].to_string();
                port_ = vs[1].to_string().parse::<u16>().unwrap();
            } else {
                peers_info_ = PeerInfo::new(info.index, info.address.clone());
            }
        }

        Self {
            my_info: MyInfo::new(index_, ip_, port_),
            peer_info: peers_info_,
            message: json_config.message,
        }
    }
}

pub struct InitMessage {
    my_info: MyInfo,
    peer_info: PeerInfo,
    two_party_info: TwoParty,
}
impl InitMessage {
    pub fn init_message() -> Self {
        let party_id_str: String = env::args().nth(1).unwrap();
        let party_id: usize = party_id_str.parse::<usize>().unwrap();
        let json_config_file: String = env::args().nth(2).unwrap();

        // Load config from file
        let json_config: JsonConfigInternal =
            JsonConfigInternal::init_with(party_id, json_config_file);

        // Get msg hash
        let message_hash: BigInt = HSha256::create_hash_from_slice(json_config.message.as_bytes());
        let message_to_sign: FE = ECScalar::from(&message_hash);

        // Init group params
        let seed: BigInt = BigInt::from_hex(
            "314159265358979323846264338327950288419716939937510582097494459230781640628620899862803482534211706798214808651328230664709384460955058223172535940812848"
        ).unwrap();
        let qtilde: BigInt = BigInt::from_hex("23893039587891638565297401593924273169825964283558231612167738384238313917887833945225898199741584873627027859268757281540231029139309613219716874418588517495558290624716349383746651319918936091587965845797835593810764676322501564946526995033976417223598945838942128878559190581681834232455419055873026991107437602524121085617731").unwrap();
        let group = CLGroup::new_from_qtilde(&seed, &qtilde);
        // let group = CLGroup::new_from_setup(&1348, &seed); //discriminant 1348

        // Init two party info
        let party_one_keygen = party_one::KeyGenInit::new(&group);
        let party_two_keygen = party_two::KeyGenInit::new(&group);
        let new_class_group = update_class_group_by_p(&group);
        let party_one_sign = party_one::SignPhase::new(new_class_group.clone());
        let party_two_sign = party_two::SignPhase::new(new_class_group, &message_to_sign);
        let two_party_info = TwoParty {
            party_index: json_config.my_info.index,
            party_one_keygen,
            party_two_keygen,
            party_one_sign,
            party_two_sign,
        };

        InitMessage {
            my_info: json_config.my_info,
            peer_info: json_config.peer_info,
            two_party_info,
        }
    }
}
struct TwoParty {
    party_index: usize,
    party_one_keygen: party_one::KeyGenInit,
    party_two_keygen: party_two::KeyGenInit,
    party_one_sign: party_one::SignPhase,
    party_two_sign: party_two::SignPhase,
}
impl MsgProcess<Message> for TwoParty {
    fn process(&mut self, index: usize, msg: Message) -> ProcessMessage<Message> {
        let received_msg: TwoPartyMsg = bincode::deserialize(&msg).unwrap();
        match received_msg {
            TwoPartyMsg::KegGenBegin => {
                if index == 0 {
                    // Party one time begin
                    let msg_send: TwoPartyMsg = TwoPartyMsg::KeyGenPartyOneRoundOneMsg(
                        self.party_one_keygen.round_one_msg.clone(),
                    );
                    let msg_bytes: Vec<u8> = bincode::serialize(&msg_send).unwrap();
                    return ProcessMessage::BroadcastMessage(Message(msg_bytes));
                } else {
                    println!("Please use index 0 party begin the keygen...");
                    return ProcessMessage::Default();
                }
            }
            TwoPartyMsg::KeyGenPartyOneRoundOneMsg(dlcom) => {
                println!("\n=>    KeyGen: Receiving RoundOneMsg from index 0");
                // Party two time begin
                self.party_two_keygen.set_dl_com(dlcom);
                let msg_send =
                    TwoPartyMsg::KenGenPartyTwoRoundOneMsg(self.party_two_keygen.msg.clone());
                let msg_bytes = bincode::serialize(&msg_send).unwrap();
                return ProcessMessage::BroadcastMessage(Message(msg_bytes));
            }
            TwoPartyMsg::KenGenPartyTwoRoundOneMsg(msg) => {
                println!("\n=>    KeyGen: Receiving RoundOneMsg from index 1");
                let com_open = self.party_one_keygen.verify_and_get_next_msg(&msg).unwrap();
                self.party_one_keygen.compute_public_key(&msg.pk);

                // Get pk and pk'
                let (h_caret, h, gp) = self.party_one_keygen.get_class_group_pk();

                let msg_send = TwoPartyMsg::KeyGenPartyOneRoundTwoMsg(
                    com_open,
                    h_caret,
                    h,
                    gp,
                    self.party_one_keygen.promise_state.clone(),
                    self.party_one_keygen.promise_proof.clone(),
                );
                let msg_bytes = bincode::serialize(&msg_send).unwrap();

                // Party one save keygen to file
                let file_name =
                    "./keygen_result".to_string() + &self.party_index.to_string() + ".json";
                let keygen_path = Path::new(&file_name);
                let keygen_json = serde_json::to_string(&(
                    self.party_one_keygen.cl_keypair.get_secret_key().clone(),
                    self.party_one_keygen.keypair.get_secret_key().clone(),
                ))
                .unwrap();
                fs::write(keygen_path, keygen_json).expect("Unable to save !");
                println!("##    KeyGen finish!");
                return ProcessMessage::BroadcastMessage(Message(msg_bytes));
            }
            TwoPartyMsg::KeyGenPartyOneRoundTwoMsg(
                com_open,
                h_caret,
                h,
                gp,
                promise_state,
                promise_proof,
            ) => {
                println!("\n=>    KeyGen: Receiving RoundTwoMsg from index 0");
                // Verify commitment
                party_two::KeyGenInit::verify_received_dl_com_zk(
                    &self.party_two_keygen.received_msg,
                    &com_open,
                )
                .unwrap();

                // Verify pk and pk's
                self.party_two_keygen
                    .verify_class_group_pk(&h_caret, &h, &gp)
                    .unwrap();

                // Verify promise proof
                self.party_two_keygen
                    .verify_promise_proof(&promise_state, &promise_proof)
                    .unwrap();
                self.party_two_keygen
                    .compute_public_key(com_open.get_public_key());

                // Party two save keygen to file
                let file_name = "./keygen_result".to_string() + ".json";
                let keygen_path = Path::new(&file_name);
                let keygen_json = serde_json::to_string(&(
                    promise_state,
                    self.party_two_keygen.keypair.get_secret_key().clone(),
                ))
                .unwrap();
                fs::write(keygen_path, keygen_json).expect("Unable to save !");

                println!("##    KeyGen succuss!");
                return ProcessMessage::Default();
            }
            TwoPartyMsg::SignBegin => {
                if index == 0 {
                    let msg_send = TwoPartyMsg::SignPartyOneRoundOneMsg(
                        self.party_one_sign.round_one_msg.clone(),
                    );
                    let msg_bytes = bincode::serialize(&msg_send).unwrap();
                    return ProcessMessage::BroadcastMessage(Message(msg_bytes));
                } else {
                    println!("Please use index 0 party begin the sign...");
                    return ProcessMessage::Default();
                }
            }
            TwoPartyMsg::SignPartyOneRoundOneMsg(dlcom) => {
                println!("\n=>    Sign: Receiving RoundOneMsg from index 0");
                self.party_two_sign.set_dl_com(dlcom);
                let msg_send =
                    TwoPartyMsg::SignPartyTwoRoundOneMsg(self.party_two_sign.msg.clone());
                let msg_bytes = bincode::serialize(&msg_send).unwrap();
                return ProcessMessage::BroadcastMessage(Message(msg_bytes));
            }
            TwoPartyMsg::SignPartyTwoRoundOneMsg(msg) => {
                println!("\n=>    Sign: Receiving RoundOneMsg from index 1");

                let witness = self.party_one_sign.verify_and_get_next_msg(&msg).unwrap();
                self.party_one_sign.set_received_msg(msg);

                let msg_send = TwoPartyMsg::SignPartyOneRoundTwoMsg(witness);
                let msg_bytes = bincode::serialize(&msg_send).unwrap();
                return ProcessMessage::BroadcastMessage(Message(msg_bytes));
            }
            TwoPartyMsg::SignPartyOneRoundTwoMsg(witness) => {
                println!("\n=>    Sign: Receiving RoundTwoMsg from index 0");

                party_two::SignPhase::verify_received_dl_com_zk(
                    &self.party_two_sign.received_round_one_msg,
                    &witness,
                )
                .unwrap();

                // read key file
                let file_name = "./keygen_result".to_string() + ".json";
                let data = fs::read_to_string(file_name)
                    .expect("Unable to load keys, did you run keygen first? ");
                let (promise_state, secret_key): (PromiseState, FE) =
                    serde_json::from_str(&data).unwrap();

                let ephemeral_public_share = self
                    .party_two_sign
                    .compute_public_share_key(witness.get_public_key());
                let (cipher, t_p) = self
                    .party_two_sign
                    .sign(&ephemeral_public_share, &secret_key, &promise_state.cipher)
                    .unwrap();

                let msg_send = TwoPartyMsg::SignPartyTwoRoundTwoMsg(cipher, t_p);
                let msg_bytes = bincode::serialize(&msg_send).unwrap();

                // Party two time end
                println!("##    Sign Finish!");
                return ProcessMessage::BroadcastMessage(Message(msg_bytes));
            }
            TwoPartyMsg::SignPartyTwoRoundTwoMsg(cipher, t_p) => {
                println!("\n=>    Sign: Receiving RoundTwoMsg from index 1");

                // read key file
                let file_name =
                    "./keygen_result".to_string() + &self.party_index.to_string() + ".json";
                let data = fs::read_to_string(file_name)
                    .expect("Unable to load keys, did you run keygen first? ");
                let (cl_sk, secret_key): (SK, FE) = serde_json::from_str(&data).unwrap();

                let ephemeral_public_share = self
                    .party_one_sign
                    .compute_public_share_key(&self.party_one_sign.received_msg.pk);
                let signature = self.party_one_sign.sign(
                    &cl_sk,
                    &cipher,
                    &ephemeral_public_share,
                    &secret_key,
                    &t_p,
                );

                // Party one time end
                println!("##    Sign finish! \n signature: {:?}", signature);
                return ProcessMessage::Default();
            }
            _ => {
                println!("Unsupported parse Received MessageType");
                return ProcessMessage::Default();
            }
        }
    }
}

fn main() {
    if env::args().count() < 3 {
        println!(
            "Usage:\n\t{} <parties> <party-id> <port> <config-file>",
            env::args().nth(0).unwrap()
        );
        panic!("Need Config File")
    }
    let init_messages = InitMessage::init_message();

    // Create the runtime.
    let mut rt: tokio::runtime::Runtime =
        tokio::runtime::Runtime::new().expect("Should be able to init tokio::Runtime.");
    let local: task::LocalSet = task::LocalSet::new();
    local
        .block_on(&mut rt, async move {
            //Setup a node
            let (mut node_handle, notifications_channel) = Node::<Message>::node_init(
                init_messages.my_info.index,
                init_messages.my_info.ip.parse().unwrap(),
                init_messages.my_info.port,
            )
            .await;

            // Begin the UI.
            let interactive_loop: task::JoinHandle<Result<(), String>> =
                Console::spawn(node_handle.clone(), init_messages.peer_info);

            // Spawn the notifications loop
            let mut message_process = init_messages.two_party_info;
            let notifications_loop = {
                task::spawn_local(async move {
<<<<<<< HEAD
                    let mut message_process = TwoParty {
                        party_index: init_messages.party_index,
                        party_one_keygen: init_messages.party_one_keygen,
                        party_two_keygen: init_messages.party_two_keygen,
                        party_one_sign: init_messages.party_one_sign,
                        party_two_sign: init_messages.party_two_sign,
                    };
                    node_handle_clone
=======
                    node_handle
>>>>>>> 817016ea
                        .receive_(notifications_channel, &mut message_process)
                        .await;
                    Result::<(), String>::Ok(())
                })
            };

            notifications_loop.await.expect("panic on JoinError")?;
            interactive_loop.await.expect("panic on JoinError")
        })
        .unwrap()
}

enum UserCommand {
    Nop,
    Connect,
    KeyGen,
    Sign,
    Broadcast(String),
    SendMsg(PeerID, String),
    Disconnect(PeerID), // peer id
    ListPeers,
    Exit,
}

pub struct Console {
    node: NodeHandle<Message>,
    peer_info: PeerInfo,
}

impl Console {
    pub fn spawn(
        node: NodeHandle<Message>,
        peer_info: PeerInfo,
    ) -> task::JoinHandle<Result<(), String>> {
        task::spawn_local(async move {
            let mut stdin = io::BufReader::new(io::stdin());
            let mut console = Console { node, peer_info };
            loop {
                let mut line = String::new();
                io::stderr().write_all(">> ".as_ref()).await.unwrap();
                let n = stdin
                    .read_line(&mut line)
                    .await
                    .map_err(|_| "Failed to read UTF-8 line.".to_string())?;
                if n == 0 {
                    // reached EOF
                    break;
                }
                let result = async {
                    let cmd = Console::parse_command(&line)?;
                    console.process_command(cmd).await
                }
                .await;

                match result {
                    Err(e) => {
                        if e == "Command::Exit" {
                            // exit gracefully
                            return Ok(());
                        } else {
                            // print error
                            println!("!> {}", e);
                        }
                    }
                    Ok(_) => {}
                };
            }
            Ok(())
        })
    }

    /// Processes a single command.
    async fn process_command(&mut self, command: UserCommand) -> Result<(), String> {
        match command {
            UserCommand::Nop => {}
            UserCommand::Exit => {
                self.node.exit().await;
                return Err("Command::Exit".into());
            }
            UserCommand::Connect => {
                self.node
                    .connect_to_peer(&self.peer_info.address, None, self.peer_info.index)
                    .await
                    .map_err(|e| {
                        format!("Handshake error with {}. {:?}", self.peer_info.address, e)
                    })?;
            }
            UserCommand::Disconnect(peer_id) => {
                self.node.remove_peer(peer_id).await;
            }
            UserCommand::Broadcast(msg) => {
                println!("=> Broadcasting: {:?}", &msg);
                self.node.broadcast(Message(msg.as_bytes().to_vec())).await;
            }
            UserCommand::SendMsg(peer_id, msg) => {
                println!("=> Send: {:?}, to {}", &msg, peer_id);
                self.node
                    .sendmsg(peer_id, Message(msg.as_bytes().to_vec()))
                    .await;
            }
            UserCommand::ListPeers => {
                let peer_infos = self.node.list_peers().await;
                println!("=> {} peers:", peer_infos.len());
                for peer_info in peer_infos.iter() {
                    println!("  {}", peer_info);
                }
            }
            UserCommand::KeyGen => {
                let msg = bincode::serialize(&TwoPartyMsg::KegGenBegin).unwrap();
                self.node.sendself(Message(msg)).await;
            }
            UserCommand::Sign => {
                let msg = bincode::serialize(&TwoPartyMsg::SignBegin).unwrap();
                self.node.sendself(Message(msg)).await;
            }
        }
        Ok(())
    }

    fn parse_command(line: &str) -> Result<UserCommand, String> {
        let line = line.trim().to_string();
        if line == "" {
            return Ok(UserCommand::Nop);
        }
        let mut head_tail = line.splitn(2, " ");
        let command = head_tail
            .next()
            .ok_or_else(|| {
                "Missing command. Try `connect <addr:port>` or `broadcast <text>`".to_string()
            })?
            .to_lowercase();
        let rest = head_tail.next();

        if command == "connect" {
            Ok(UserCommand::Connect)
        } else if command == "broadcast" {
            Ok(UserCommand::Broadcast(rest.unwrap_or("").into()))
        } else if command == "sendmsg" {
            let s = rest.unwrap_or("").to_string();
            let mut ss = s.splitn(2, " ");
            let spid = ss.next().ok_or_else(|| "Invalid peer ID".to_string())?;
            let msg = ss.next();
            if let Some(id) = PeerID::from_string(&spid) {
                Ok(UserCommand::SendMsg(id, msg.unwrap_or("").into()))
            } else {
                Err(format!("Invalid peer ID `{}`", spid))
            }
        } else if command == "peers" {
            Ok(UserCommand::ListPeers)
        } else if command == "disconnect" {
            let s: String = rest.unwrap_or("").into();
            if let Some(id) = PeerID::from_string(&s) {
                Ok(UserCommand::Disconnect(id))
            } else {
                Err(format!("Invalid peer ID `{}`", s))
            }
        } else if command == "keygen" {
            Ok(UserCommand::KeyGen)
        } else if command == "sign" {
            Ok(UserCommand::Sign)
        } else if command == "exit" || command == "quit" || command == "q" {
            Ok(UserCommand::Exit)
        } else {
            Err(format!("Unknown command `{}`", command))
        }
    }
}<|MERGE_RESOLUTION|>--- conflicted
+++ resolved
@@ -1,5 +1,4 @@
 use curv::arithmetic::Converter;
-// use std::net::IpAddr;
 
 use tokio::io;
 use tokio::prelude::*;
@@ -366,18 +365,7 @@
             let mut message_process = init_messages.two_party_info;
             let notifications_loop = {
                 task::spawn_local(async move {
-<<<<<<< HEAD
-                    let mut message_process = TwoParty {
-                        party_index: init_messages.party_index,
-                        party_one_keygen: init_messages.party_one_keygen,
-                        party_two_keygen: init_messages.party_two_keygen,
-                        party_one_sign: init_messages.party_one_sign,
-                        party_two_sign: init_messages.party_two_sign,
-                    };
-                    node_handle_clone
-=======
                     node_handle
->>>>>>> 817016ea
                         .receive_(notifications_channel, &mut message_process)
                         .await;
                     Result::<(), String>::Ok(())
